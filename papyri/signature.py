--- conflicted
+++ resolved
@@ -1,16 +1,13 @@
 import inspect
 
 from dataclasses import dataclass
-from typing import List, Any, Dict, Union
+from typing import List, Any, Dict, Union, Optional
 from .common_ast import Node
-<<<<<<< HEAD
 from .errors import TextSignatureParsingFailed
 
 from .common_ast import register
-=======
+
 import json
->>>>>>> f92c9e7d
-
 
 @register(4031)
 class Empty(Node):
@@ -105,7 +102,7 @@
         parameters = []
         for param in self.parameters.values():
             if param.annotation is inspect._empty:
-                annotation = None
+                annotation = _empty
             elif isinstance(param.annotation, str):
                 annotation = param.annotation
             else:
@@ -113,21 +110,12 @@
                 annotation = inspect.formatannotation(param.annotation)
             parameters.append(
                 ParameterNode(
-<<<<<<< HEAD
                     name=param.name,
-                    annotation=_empty
-                    if param.annotation is inspect._empty
-                    else str(param.annotation),
+                    annotation=annotation,
                     kind=param.kind.name,
                     default=_empty
                     if param.default is inspect._empty
                     else str(param.default),
-=======
-                    param.name,
-                    annotation,
-                    param.kind.name,
-                    None if param.default else str(param.default),
->>>>>>> f92c9e7d
                 )
             )
         assert isinstance(kind, str)
@@ -159,7 +147,11 @@
     @property
     def return_annotation(self) -> Optional[str]:
         return_annotation = self._sig.return_annotation
-        return None if return_annotation is inspect._empty else inspect.formatannotation(return_annotation)
+        return (
+            None
+            if return_annotation is inspect._empty
+            else inspect.formatannotation(return_annotation)
+        )
 
     @property
     def is_public(self) -> bool:
@@ -197,12 +189,11 @@
         """
         Output self as JSON (Python dict), using the same format as Griffe
         """
-        json_data =  self.to_node().to_dict()
+        json_data = self.to_node().to_dict()
 
         # Use human-readable names for parameter kinds
-        for param in json_data['parameters']:
-            param['kind'] = getattr(inspect._ParameterKind, param['kind']).description
-
+        for param in json_data["parameters"]:
+            param["kind"] = getattr(inspect._ParameterKind, param["kind"]).description
 
         json_data["returns"] = self.return_annotation
 
