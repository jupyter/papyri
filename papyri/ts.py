import logging
from pathlib import Path
from textwrap import dedent, indent
from typing import List

from tree_sitter import Language, Parser

from .myst_ast import (
    MText,
    MCode,
    MParagraph,
    MEmphasis,
    MInlineCode,
    MStrong,
    MList,
    MListItem,
    MMystDirective,
<<<<<<< HEAD
    MComment,
=======
    MBlockquote,
>>>>>>> 8153bd6a
)

allowed_adorn = "=-`:.'\"~^_*+#<>"

from .take2 import (
    BlockVerbatim,
    DefList,
    DefListItem,
    Directive,
    FieldList,
    FieldListItem,
    Options,
    Section,
    SubstitutionDef,
    SubstitutionRef,
    Transition,
    Unimplemented,
    compress_word,
    inline_nodes,
)

from . import errors
from .errors import (
    VisitCitationReferenceNotImplementedError,
    # VisitSubstitutionDefinitionNotImplementedError,
)

pth = str(Path(__file__).parent / "rst.so")

# replace by tree-sitter-languages once it works See https://github.com/grantjenks/py-tree-sitter-languages/issues/15
RST = Language(pth, "rst")
parser = Parser()
parser.set_language(RST)
log = logging.getLogger("papyri")


class Node:
    """
    A wrapper around tree sitter Nodes to slightly modify behavior.

    In particular we want to be able to extract whitespace information,
    which is made hard by tree sitter.

    So we intercept iterating through childrens, and if the bytes start/stop
    don't match, we insert a fake Whitespace node that has similar api to tree
    sitter official nodes.
    """

    def tree(self, bytes):
        return (
            self._repr(bytes)
            + indent("\n" + "\n".join([x.tree(bytes) for x in self.children]), "   ")
        ).rstrip()

    @property
    def children(self):
        if not self._with_whitespace:
            return [Node(n, _with_whitespace=False) for n in self.node.children]

        self.node.children
        current_byte = self.start_byte
        current_point = self.start_point
        new_nodes = []
        if self.node.children:
            for n in self.node.children:
                if n.start_byte != current_byte:
                    # value = self.bytes[current_byte:n.start_byte]
                    # assert value == b' ', (value, b' ', n)
                    new_nodes.append(
                        Whitespace(
                            current_byte, n.start_byte, current_point, n.start_point
                        )
                    )
                current_byte = n.end_byte
                current_point = n.end_point
                new_nodes.append(Node(n))

            if current_byte != self.end_byte:
                new_nodes.append(
                    Whitespace(
                        current_byte, self.end_byte, self.start_point, self.end_point
                    )
                )
        return new_nodes

    def _repr(self, bytes):
        return repr(self.node) + bytes[self.start_byte : self.end_byte].decode()

    def __repr__(self):
        return f"<ts.Node {self.node.type}>"

    def with_whitespace(self):
        return Node(self.node, _with_whitespace=True)

    def without_whitespace(self):
        return Node(self.node, _with_whitespace=False)

    @property
    def start_point(self):
        return self.node.start_point

    @property
    def end_point(self):
        return self.node.end_point

    @property
    def start_byte(self):
        return self.node.start_byte

    @property
    def end_byte(self):
        return self.node.end_byte

    @property
    def type(self):
        return self.node.type

    @property
    def bytes(self):
        return self.node.bytes

    def __init__(self, node, *, _with_whitespace=True):
        self.node = node
        self._with_whitespace = _with_whitespace


class Whitespace(Node):
    def __init__(self, byte_start, byte_end, start_point, end_point):
        self._start_byte = byte_start
        self._end_byte = byte_end
        self._end_point = end_point
        self._start_point = start_point

    @property
    def start_point(self):
        return self._start_point

    @property
    def end_point(self):
        return self._end_point

    @property
    def children(self):
        return []

    @property
    def start_byte(self):
        return self._start_byte

    @property
    def end_byte(self):
        return self._end_byte

    def __repr__(self):
        return f'<Node kind="whitespace", start_point={self.start_point}, end_point={self.end_point}>'

    @property
    def type(self):
        return "whitespace"


class TSVisitor:
    """
    Tree sitter Visitor,

    Walk the tree sitter tree and convert each node into our kind of internal node.

    """

    def __init__(self, bytes, root, qa):
        self.bytes = bytes
        self.root = root
        self.qa = qa
        self.depth = 0
        self._section_levels = {}
        self._targets = []

    def as_text(self, node):
        return self.bytes[node.start_byte : node.end_byte].decode()

    def visit_document(self, node):
        new_node = node.without_whitespace()
        items = self.visit(new_node)
        res = [x for x in items if not isinstance(x, Whitespace)]
        return res

    def _compressor(self, nodes):
        """
        This is currently a workaround of a tree-sitter limitations.
        List cannot have blank lines between them, so we end up with
        multiple XxxxList, instead of one XxxxList with many items.
        """

        acc = []
        current = None
        for n in nodes:
            if isinstance(n, (FieldList, DefList, MList)):
                if current is None:
                    current = n
                elif type(current) == type(n):
                    current.children.extend(n.children)
                else:
                    acc.append(current)
                    current = None
                    acc.append(n)

            else:
                if current:
                    acc.append(current)
                    current = None
                acc.append(n)
        if current:
            acc.append(current)

        return acc

    def _targetify(self, acc):
        """
        Here we look for targets, and if they are just
        before a section
        """
        nacc = []
        for i, a in enumerate(acc):
            if isinstance(a, Unimplemented) and a.placeholder == "untarget":
                if len(acc) > i and isinstance(acc[i + 1], Section):
                    # TODO: don't mutate. Copy
                    target_name = a.value[1:-1]
                    acc[i + 1].target = target_name
                    self._targets.append(target_name)
                    continue

            nacc.append(a)

        return nacc

    def visit(self, node):
        self.depth += 1
        acc = []
        prev_end = None
        # TODO: FIX
        if node.type == "ERROR":
            # print(f'ERROR node: {self.as_text(c)!r}, skipping')
            return []
        for c in node.children:
            kind = c.type
            if kind == "::":
                if acc and isinstance(acc[-1], inline_nodes):
                    acc.append(MText(":"))
                # else:
                #    assert False
                continue
            if not hasattr(self, "visit_" + kind):
                raise ValueError(
                    f"visit_{kind} not found while visiting {node}::\n{self.as_text(c)!r}"
                )
            meth = getattr(self, "visit_" + kind)
            new_children = meth(c, prev_end=prev_end)
            acc.extend(new_children)
            prev_end = c.end_point
        self.depth -= 1
        acc = self._compressor(acc)
        acc = self._targetify(acc)
        return acc

    def visit_citation(self, node, prev_end=None):
        # raise VisitCitationNotImplementedError()
        # just hlines, like ------
        return [Unimplemented("citation", self.as_text(node))]

    def visit_citation_reference(self, node, prev_end=None):
        raise VisitCitationReferenceNotImplementedError()
        # just hlines, like ------
        return []

    def visit_transition(self, node, prev_end=None):
        return [Transition()]

    def visit_reference(self, node, prev_end=None):
        """
        TODO:

        Currently we parse that as a directive, but actually it should be a reference
        and according to https://docutils.sourceforge.io/docs/ref/rst/restructuredtext.html#hyperlink-references,
        there might be one or two trailing underscore, which we should pay attention to.

        """
        full_text = self.as_text(node)
        if "`" not in full_text:
            # TODO reference do not need to be in backticks,
            # though it conflict with some things like numpy
            # direct references to np.bool_, np.complex64_ (see pandas docs for example)
            # we should likely have a way to handle that.
            _text = full_text
        else:
            _text, trailing = self.as_text(node)[1:].rsplit("`", maxsplit=1)
            assert trailing in ("_", "__")
        return [Directive(_text, None, None)]

    def visit_interpreted_text(self, node, prev_end=None):
        if len(node.children) == 2:
            role, text = node.children
            assert role.type == "role"
            assert text.type == "interpreted_text"
            role_value = self.as_text(role)
            assert role_value.startswith(":")
            assert role_value.endswith(":")
            role_value = role_value[1:-1]
            domain = None
            if ":" in role_value:
                domain, role_value = role_value.split(":")
                assert ":" not in role_value
                assert ":" not in domain

        elif len(node.children) == 1:
            [text] = node.children
            assert text.type == "interpreted_text"
            domain = None
            role = None
            role_value = None
        else:
            assert False
        if role_value:
            assert ":" not in role_value
        text_value = self.as_text(text)
        assert text_value.startswith("`")
        assert text_value.endswith("`")

        inner_value = text_value[1:-1]

        if "`" in inner_value:
            log.info("issue with inner ` : %r", inner_value)
            inner_value = inner_value.replace("`", "'")

        t = Directive(
            inner_value,
            domain=domain,
            role=role_value,
        )
        return [t]

    def visit_standalone_hyperlink(self, node, prev_end=None):
        return self.visit_text(node)

    def visit_text(self, node, prev_end=None):
        t = MText(self.bytes[node.start_byte : node.end_byte].decode())
        t.start_byte = node.start_byte
        t.end_byte = node.end_byte
        return [t]

    def visit_whitespace(self, node, prev_end=None):
        content = self.bytes[node.start_byte : node.end_byte].decode()
        # assert set(content) == {' '}, repr(content)
        t = MText(" " * len(content))
        t.start_byte = node.start_byte
        t.end_byte = node.end_byte
        # print(' '*self.depth*4, t, node.start_byte, node.end_byte)
        return [t]

    def visit_literal(self, node, prev_end=None):
        text = self.bytes[node.start_byte + 2 : node.end_byte - 2].decode()
        t = MInlineCode(text)
        # print(' '*self.depth*4, t)
        return [t]

    def visit_literal_block(self, node, prev_end=None):
        datas = self.bytes[node.start_byte : node.end_byte].decode()
        first_offset = node.start_point[1]
        datas = " " * first_offset + datas
        # b = BlockVerbatim(dedent(datas))
        b = MCode(dedent(datas))
        return [b]

    def visit_bullet_list(self, node, prev_end=None):
        myst_acc = []
        for list_item in node.children:
            assert list_item.type == "list_item"
            assert len(list_item.children) == 2, list_item.children
            _bullet, body = list_item.children
            # assert len(body.children) == 1
            # parg = body.children[0]
            # assert parg.type == "paragraph", parg.type
            myst_acc.append(MListItem(False, self.visit(body)))
        return [MList(ordered=False, start=1, spread=False, children=myst_acc)]

    def visit_section(self, node, prev_end=None):
        # print(' '*self.depth*4, '->', node)
        # print(' '*self.depth*4, '::',self.bytes[node.start_byte: node.end_byte].decode())
        if node.children[0].type == "adornment":
            assert node.children[1].type == "title"
            tc = node.children[1]
            assert node.children[2].type == "adornment"
            assert len(node.children) == 3

            pre_text = self.as_text(node.children[0])
            set_pre_a = set(pre_text)

            post_text = self.as_text(node.children[2])
            set_post_a = set(post_text)

            assert len(set_pre_a) == 1
            assert len(set_post_a) == 1

            pre_a = next(iter(set_pre_a))
            post_a = next(iter(set_post_a))

            assert pre_a == post_a

            assert len(pre_text) == len(post_text)

            assert len(pre_text) >= len(self.as_text(tc))
        else:
            assert node.children[0].type == "title"
            tc = node.children[0]
            assert node.children[1].type == "adornment"
            assert len(node.children) == 2
            pre_a = ""
            post_text = self.as_text(node.children[1])
            set_post_a = set(post_text)
            assert len(set_post_a) == 1, breakpoint()
            post_a = next(iter(set_post_a))

            assert len(post_text) >= len(self.as_text(tc)), self.as_text(tc)

        assert post_a in allowed_adorn

        if pre_a + post_a in self._section_levels:
            level = self._section_levels[pre_a + post_a]
        else:
            level = len(self._section_levels)
            self._section_levels[pre_a + post_a] = level

        title = self.as_text(tc)
        # print(' '*self.depth*4, '== Section: ', title, '==')
        # print(' '*self.depth*4, '->', node)
        return [Section([], title, level=level)]

    def visit_block_quote(self, node, prev_end=None):
        return [MBlockquote(self.visit(node))]

    def visit_paragraph(self, node, prev_end=None):
        sub = self.visit(node.with_whitespace())
        acc = []
        acc2 = []

        for item in sub:
            if isinstance(item, MCode):
                acc2.append(item)
                continue
            acc.append(item)
        if acc[-1] == MText(" "):
            acc.pop()
        assert len(acc2) < 2
        # p = Paragraph(compress_word(acc))
        p = MParagraph(compress_word(acc))
        return [p, *acc2]

    def visit_line_block(self, node, prev_end=None):
        # TODO
        return []

    def visit_substitution_reference(self, node, prev_end=None):
        # TODO
        return [SubstitutionRef(self.as_text(node))]

    def visit_doctest_block(self, node, prev_end=None) -> List[BlockVerbatim]:
        # TODO
        return self.visit_literal_block(node, prev_end)

    def visit_field(self, node, prev_end=None):
        return []

    def visit_field_list(self, node, prev_end=None) -> List[FieldList]:
        acc = []

        lens = {len(f.children) for f in node.children}
        if lens == {3}:  # need test here don't know why it was here.
            # we likely have an option list
            for list_item in node.children:
                assert list_item.type == "field"
                _, name, _ = list_item.children
                # TODO, assert _ and _ are `:`
                acc.append(self.as_text(name))
            return []
            return [Options(acc)]

        elif lens == {4}:
            for list_item in node.children:
                assert list_item.type == "field"
                _, name, _, body = list_item.children
                a, b = compress_word(self.visit(name)), compress_word(self.visit(body))
                # [_.to_json()for _ in a]
                # [_.to_json() for _ in b]
                f = FieldListItem(a, b)
                acc.append(f)
            return [FieldList(acc)]
        else:
            raise ValueError("mixed len...")

    def visit_enumerated_list(self, node, prev_end=None):
        myst_acc = []
        for list_item in node.children:
            assert list_item.type == "list_item"
            _bullet, body = list_item.children
            myst_acc.append(MListItem(False, self.visit(body)))
        return [MList(ordered=True, start=1, spread=False, children=myst_acc)]

    def visit_target(self, node, prev_end=None):
        # TODO:
        # raise VisitTargetNotImplementedError()
        # self.as_text(node)
        if len(node.children) == 2:
            pp, name = node.children
            # breakpoint()
            if pp.type == ".." and name.type == "name":
                return [Unimplemented("untarget", self.as_text(name))]
        # print(node.children)
        return [Unimplemented("target", self.as_text(node))]

    # def visit_arguments(self, node, prev_end=None):
    #    assert False
    #    return []

    def visit_inline_target(self, node, prev_end):
        # NotImplemented
        return [Unimplemented("inline_target", self.as_text(node))]

    def visit_directive(self, node, prev_end=None):
        # TODO:
        # make it part of the type if a block directive (has, or not), a body.

        # directive_name: str
        # args0: List[str]
        ## TODO : this is likely wrong...
        # inner: Optional[Paragraph]
        text = self.bytes[node.start_byte : node.end_byte].decode()
        if "anaconda" in text:
            print("...", text)

        is_substitution_definition = False

        if len(node.children) == 4:
            kinds = [n.type for n in node.children]
            if tuple(kinds) == ("type", "::", " ", "body"):
                is_substitution_definition = True
                _role, _1, _2, body = node.children
            elif tuple(kinds) == ("..", "type", "::", "body"):
                _1, _role, _2, body = node.children
            else:
                assert False
            assert body.type == "body"
            assert _role.type == "type"
            body_children = body.children
        elif len(node.children) == 3:
            _1, _role, _2 = node.children
            body_children = []
        else:
            raise ValueError
            assert _1.type == ".."
            assert _2.type == "::"

        if _role.end_point != _2.start_point and not is_substitution_definition:
            block_data = self.bytes[node.start_byte : node.end_byte].decode()
            raise errors.SpaceAfterBlockDirectiveError(
                f"space present in {block_data!r}"
            )

        role = self.bytes[_role.start_byte : _role.end_byte].decode()
        import itertools

        groups = itertools.groupby(body_children, lambda x: x.type)
        groups = [(k, list(v)) for k, v in groups]

        if groups and groups[0][0] == "arguments":
            arg = list(groups.pop(0)[1])
            assert len(arg) == 1
            argument = self.as_text(arg[0])
        else:
            argument = ""
        if groups and groups[0][0] == "options":
            # to parse
            p0 = groups.pop(0)
            options = []
            assert len(p0[1]) == 1
            opt_node = p0[1][0]
            for field in opt_node.children:
                assert field.type == "field"
                if len(field.children) == 4:
                    c1, name, c2, body = field.children
                    options.append((self.as_text(name), self.as_text(body)))
                elif len(field.children) == 3:
                    c1, name, c2 = field.children
                    options.append((self.as_text(name), ""))
                else:
                    assert False

        else:
            options = []
        if groups and groups[0][0] == "content":
            # to parse
            content_node = list(groups.pop(0)[1])
            assert len(content_node) == 1
            content = self.as_text(content_node[0])
            padding = (content_node[0].start_point[1] - _1.start_point[1]) * " "
            content = dedent(padding + content)

        else:
            content = ""
        assert not groups
        # todo , we may want to see about the indentation of the content.

        directive = MMystDirective(role, argument, dict(options), content)
        return [directive]

    def visit_footnote_reference(self, node, prev_end=None):
        # TODO
        # assert False, self.bytes[node.start_byte : node.end_byte].decode()
        return []

    def visit_emphasis(self, node, prev_end=None):
        # TODO
        return [
            MEmphasis(
                [MText(self.bytes[node.start_byte + 1 : node.end_byte - 1].decode())]
            )
        ]

    def visit_substitution_definition(self, node, prev_end=None):
        assert len(node.children) == 3
        _dotdot, sub, directive = node.children
        assert self.bytes[_dotdot.start_byte : _dotdot.end_byte].decode() == ".."
        assert sub.type == "substitution"
        assert directive.type == "directive"
        return [
            SubstitutionDef(
                self.bytes[sub.start_byte : sub.end_byte].decode(),
                self.visit_directive(directive)[0],
            )
        ]

    def visit_comment(self, node, prev_end=None):
        # TODO
        return [MComment(self.bytes[node.start_byte : node.end_byte].decode())]
        # raise VisitCommentNotImplementedError()

    def visit_strong(self, node, prev_end=None):
        return [
            MStrong(
                [MText(self.bytes[node.start_byte + 2 : node.end_byte - 2].decode())]
            )
        ]

    def visit_footnote(self, node, prev_end=None):
        # TODO
        # that is actually used for references
        # assert False, self.bytes[node.start_byte : node.end_byte].decode()
        return [Unimplemented("footnote", self.as_text(node))]

    def visit_ERROR(self, node, prev_end=None):
        """
        Called with parsing error nodes.
        """
        # TODO
        # raise TreeSitterParseError()
        return []

    def visit_definition_list(self, node, prev_end=None):
        acc = []
        for list_item in node.children:
            assert list_item.type == "list_item"
            if len(list_item.children) == 2:
                term, definition = list_item.children
                assert term.type == "term"
                assert definition.type == "definition"
                _dd = self.visit(definition)
                acc.append(
                    DefListItem(
                        dt=self.visit_paragraph(term)[0],
                        dd=_dd,
                    )
                )
            elif len(list_item.children) == 4:
                term, _, classsifier, definition = list_item.children
                assert term.type == "term"
                assert definition.type == "definition"
                assert classsifier.type == "classifier"
                assert _.type == ":"
                _dd = self.visit(definition)
                # TODO missing type
                acc.append(
                    DefListItem(
                        dt=MParagraph(compress_word(self.visit(term))),
                        dd=self.visit_paragraph(term),
                    )
                )
            else:
                # TODO
                return []
                assert False, list_item.children

        return [DefList(acc)]


def nest_sections(items) -> List[Section]:
    if not items:
        return []
    acc = []
    if not isinstance(items[0], Section):
        acc.append(Section([], None))
    for item in items:
        if isinstance(item, Section):
            acc.append(item)
        else:
            acc[-1].children.append(item)
    return acc


def parse(text: bytes, qa=None) -> List[Section]:
    """
    Parse text using Tree sitter RST, and return a list of serialised section I guess ?
    """

    tree = parser.parse(text)
    root = Node(tree.root_node)
    tsv = TSVisitor(text, root, qa)
    res = tsv.visit_document(root)
    ns = nest_sections(res)
    return ns


class TreeSitterParseError(Exception):
    pass<|MERGE_RESOLUTION|>--- conflicted
+++ resolved
@@ -15,11 +15,8 @@
     MList,
     MListItem,
     MMystDirective,
-<<<<<<< HEAD
     MComment,
-=======
     MBlockquote,
->>>>>>> 8153bd6a
 )
 
 allowed_adorn = "=-`:.'\"~^_*+#<>"
