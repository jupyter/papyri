--- conflicted
+++ resolved
@@ -510,32 +510,6 @@
         return f"<{self.__class__.__name__}: {self.entries=} {self.out=} {self.ce_status=}>"
 
 
-<<<<<<< HEAD
-=======
-@register(4023)
-class BlockQuote(Node):
-    children: List[
-        Union[
-            Paragraph,
-            BlockVerbatim,
-            DefList,
-            MList,
-            MMystDirective,
-            BlockQuote,
-            FieldList,
-            Admonition,
-            MAdmonition,
-            Unimplemented,
-            Comment,
-            MComment,
-            MMath,
-            MParagraph,
-            MCode,
-        ]
-    ]
-
-
->>>>>>> 17a562fb
 def compress_word(stream) -> List[Any]:
     acc = []
     wds = ""
