--- conflicted
+++ resolved
@@ -102,12 +102,8 @@
                 self.log.exception("Unexpected error")
             if not self.config.early_error:
                 return True
-<<<<<<< HEAD
             if not self._expected_unseen and self.config.fail_unseen_error:
                 raise UnseenError()
-=======
-
->>>>>>> dd21a1fd
         # return True
 
 
