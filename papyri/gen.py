--- conflicted
+++ resolved
@@ -45,10 +45,6 @@
 from rich.logging import RichHandler
 from rich.progress import BarColumn, Progress, TextColumn, track
 from there import print as print_
-<<<<<<< HEAD
-from velin.examples_section_utils import InOut, splitblank, splitcode
-=======
->>>>>>> 507e37cd
 from matplotlib import _pylab_helpers
 
 from .common_ast import Node
@@ -88,6 +84,7 @@
 )
 from .vref import NumpyDocString
 
+from .myst_ast import MText
 
 class ErrorCollector:
     def __init__(self, config: Config, log):
@@ -996,10 +993,6 @@
     return new_see_also
 
 
-<<<<<<< HEAD
-
-=======
->>>>>>> 507e37cd
 class PapyriDocTestRunner(doctest.DocTestRunner):
     def __init__(self, *args, gen, obj, qa, config, **kwargs):
         self.gen = gen
@@ -1021,12 +1014,6 @@
 
         self.figs = []
         self.fig_managers = _pylab_helpers.Gcf.get_all_fig_managers()
-<<<<<<< HEAD
-        assert (len(self.fig_managers)) == 0, f"init fail in {self.qa} {len(self.fig_managers)}"
-
-    def _get_tok_entries(self, example):
-        entries = parse_script(example.source, ns=self.globs, prev="", config=self.config, where=self.qa)
-=======
         assert (
             len(self.fig_managers)
         ) == 0, f"init fail in {self.qa} {len(self.fig_managers)}"
@@ -1035,7 +1022,6 @@
         entries = parse_script(
             example.source, ns=self.globs, prev="", config=self.config, where=self.qa
         )
->>>>>>> 507e37cd
         if entries is None:
             entries = [("jedi failed", "jedi failed")]
         entries = _add_classes(entries)
@@ -1051,10 +1037,6 @@
             sha = sha256(pat.encode()).hexdigest()[:8]
             yield f"{pat}-{sha}.png"
 
-<<<<<<< HEAD
-
-=======
->>>>>>> 507e37cd
     def report_start(self, out, test, example):
         pass
 
@@ -1072,13 +1054,7 @@
         wait_for_show = self.config.wait_for_plt_show
         self.fig_managers = _pylab_helpers.Gcf.get_all_fig_managers()
         figs = []
-<<<<<<< HEAD
-        if self.fig_managers and (
-            ("plt.show" in example.source) or not wait_for_show
-        ):
-=======
         if self.fig_managers and (("plt.show" in example.source) or not wait_for_show):
->>>>>>> 507e37cd
             for fig, figname in zip(self.fig_managers, figure_names):
                 buf = io.BytesIO()
                 fig.canvas.figure.savefig(buf, dpi=300)  # , bbox_inches="tight"
@@ -1096,13 +1072,8 @@
             )
         self.figs.extend(figs)
 
-<<<<<<< HEAD
-    def report_unexpected_exception(self, out, test, example,
-                                    exc_info):
-=======
     def report_unexpected_exception(self, out, test, example, exc_info):
         out(f"Unexpected exception after running example in `{self.qa}`", exc_info)
->>>>>>> 507e37cd
         tok_entries = self._get_tok_entries(example)
         self.example_section_data.append(
             Code(tok_entries, exc_info, ExecutionStatus.unexpected_exception)
@@ -1114,10 +1085,7 @@
             Code(tok_entries, got, ExecutionStatus.failure)
         )
 
-<<<<<<< HEAD
-=======
-
->>>>>>> 507e37cd
+
 class Gen:
     """
     Core class to generate docbundles for a given library.
@@ -1259,7 +1227,6 @@
         The capturing of matplotlib figures is also limited.
         """
         assert qa is not None
-<<<<<<< HEAD
         example_code = '\n'.join(example_section)
         blocks = example_code.split("\n\n")
         import matplotlib.pyplot as plt
@@ -1288,6 +1255,11 @@
                                              # TODO: Make optionflags configurable
                                              optionflags=doctest.ELLIPSIS)
         example_section_data = Section([], None)
+        def debugprint(*args):
+            """
+            version of print that capture current stdout to use during testing to debug
+            """
+            sys_stdout.write(" ".join(str(x) for x in args) + "\n")
 
         for block in blocks:
             doctests = doctest.DocTestParser().get_doctest(block,
@@ -1295,60 +1267,10 @@
                                                            obj.__name__, filename,
                                                            lineno)
             if doctests.examples:
-                doctest_runner.run(doctests, out=lambda s: None)
+                doctest_runner.run(doctests, out=debugprint)
                 example_section_data.extend(doctest_runner.example_section_data)
             else:
                 example_section_data.append(MText(block))
-=======
-        example_code = "\n".join(example_section)
-        import matplotlib.pyplot as plt
-
-        if qa in config.exclude_jedi:
-            config = config.replace(infer=False)
-            log.debug(f"Turning off type inference for func {qa!r}")
-
-        sys_stdout = sys.stdout
-
-        def dbg(*args):
-            for arg in args:
-                sys_stdout.write(f"{arg}\n")
-            sys_stdout.flush()
-
-        try:
-            filename = inspect.getfile(obj)
-        except TypeError:
-            filename = None
-        try:
-            lineno = inspect.getsourcelines(obj)[1]
-        except (TypeError, OSError):
-            lineno = None
-
-        doctest_runner = PapyriDocTestRunner(
-            gen=self,
-            obj=obj,
-            qa=qa,
-            config=config,
-            # TODO: Make optionflags configurable
-            optionflags=doctest.ELLIPSIS,
-        )
-        doctests = doctest.DocTestParser().get_doctest(
-            example_code, doctest_runner.globs, obj.__name__, filename, lineno
-        )
-
-        stdout = sys.stdout
-
-        def debugprint(*args):
-            """
-            version of print that capture current stdout to use during testing to debug
-            """
-            stdout.write(" ".join(str(x) for x in args) + "\n")
-
-        if config.execute_doctests:
-            doctest_runner.run(doctests, out=debugprint)
-
-        example_section_data = doctest_runner.example_section_data
-
->>>>>>> 507e37cd
         # TODO fix this if plt.close not called and still a lingering figure.
         if len(doctest_runner.fig_managers) != 0:
             print_(f"Unclosed figures in {qa}!!")
