"""
Main module responsible from scrapping the code, docstrings, an (TBD) rst files,
and turning that into intermediate representation files that can be published.

This also does some code execution, and inlining of figures, though that should
likely be separated into a separate module at some point.


"""

from __future__ import annotations

import doctest
import dataclasses
import datetime
import inspect
import json
import logging
import os
import shutil
import site
import sys
import tempfile
import tomllib
import warnings
from collections import defaultdict
from dataclasses import dataclass
from functools import lru_cache
from hashlib import sha256
from itertools import count
from pathlib import Path
from types import FunctionType, ModuleType
from typing import Any, Dict, FrozenSet, List, MutableMapping, Optional, Sequence, Tuple
import io

import jedi
import tomli_w
from IPython.core.oinspect import find_file
from IPython.utils.path import compress_user
from packaging.version import parse
from pygments import lex
from pygments.formatters import HtmlFormatter
from pygments.lexers import PythonLexer
from rich.logging import RichHandler
from rich.progress import BarColumn, Progress, TextColumn, track
from there import print as print_
from matplotlib import _pylab_helpers

from .common_ast import Node
from .errors import (
    IncorrectInternalDocsLen,
    NumpydocParseError,
    TextSignatureParsingFailed,
    UnseenError,
)
from .miscs import BlockExecutor, DummyP
from .signature import Signature as ObjectSignature
from .signature import SignatureNode
from .take2 import (
    Code,
    Fig,
    GenToken,
    Link,
    NumpydocExample,
    NumpydocSeeAlso,
    NumpydocSignature,
    Param,
    Parameters,
    RefInfo,
    Section,
    SeeAlsoItem,
    parse_rst_section,
)
from .toc import make_tree
from .tree import DVR
from .utils import (
    Cannonical,
    FullQual,
    TimeElapsedColumn,
    dedent_but_first,
    full_qual,
    pos_to_nl,
    progress,
    obj_from_qualname,
)
from .vref import NumpyDocString

# delayed import
if True:
    from .myst_ast import MText


class ErrorCollector:
    _expected_unseen: Dict[str, Any]
    errored: bool
    _unexpected_errors: Dict[str, Any]
    _expected_errors: Dict[str, Any]

    def __init__(self, config: Config, log):
        self.config: Config = config
        self.log = log

        self._expected_unseen = {}
        for err, names in self.config.expected_errors.items():
            for name in names:
                self._expected_unseen.setdefault(name, []).append(err)
        self._unexpected_errors = {}
        self._expected_errors = {}

    def __call__(self, qa):
        self._qa = qa
        return self

    def __enter__(self):
        self.errored = False
        return self

    def __exit__(self, exc_type, exc_val, exc_tb):
        if exc_type in (BaseException, KeyboardInterrupt):
            return
        if exc_type:
            self.errored = True
            ename = exc_type.__name__
            if ename in self._expected_unseen.get(self._qa, []):
                self._expected_unseen[self._qa].remove(ename)
                if not self._expected_unseen[self._qa]:
                    del self._expected_unseen[self._qa]
                self._expected_errors.setdefault(ename, []).append(self._qa)
            else:
                self._unexpected_errors.setdefault(ename, []).append(self._qa)
                self.log.exception(f"Unexpected error {self._qa}")
            if not self.config.early_error:
                return True
        expecting = self._expected_unseen.get(self._qa, [])
        if expecting and self.config.fail_unseen_error:
            raise UnseenError(f"Expecting one of {expecting}")

        # return True


try:
    from . import ts
except (ImportError, OSError):
    sys.exit(
        """
            Tree Sitter RST parser not available, you may need to:

            $ git clone https://github.com/stsewd/tree-sitter-rst
            $ papyri build-parser
            """
    )
SITE_PACKAGE = site.getsitepackages()


def paragraph(lines: List[str], qa) -> Any:
    """
    Leftover rst parsing,

    Remove at some point.
    """
    [section] = ts.parse("\n".join(lines).encode(), qa)
    assert len(section.children) == 1
    p2 = section.children[0]
    return p2


_JEDI_CACHE = Path("~/.cache/papyri/jedi/").expanduser()


def _hashf(text):
    ##  for cache expiring every day.
    ## for every hours, change to 0:13.

    return sha256(text.encode()).hexdigest() + datetime.datetime.now().isoformat()[0:10]


def _jedi_get_cache(text):
    _JEDI_CACHE.mkdir(exist_ok=True, parents=True)

    _cache = _JEDI_CACHE / _hashf(text)
    if _cache.exists():
        return tuple(tuple(x) for x in json.loads(_cache.read_text()))

    return None


def _jedi_set_cache(text, value):
    _JEDI_CACHE.mkdir(exist_ok=True, parents=True)

    _cache = _JEDI_CACHE / _hashf(text)
    _cache.write_text(json.dumps(value))


def parse_script(
    script: str, ns: Dict, prev, config, *, where=None
) -> Optional[List[Tuple[str, Optional[str]]]]:
    """
    Parse a script into tokens and use Jedi to infer the fully qualified names
    of each token.

    Parameters
    ----------
    script : str
        the script to tokenize and infer types on
    ns : dict
        Extra namespace to use with jedi's Interpreter. This will be used for
        implicit imports, for example that `np` is interpreted as numpy.
    prev : str
        previous lines that lead to this.
    where : <Insert Type here>
        <Multiline Description Here>
    config : <Insert Type here>
        <Multiline Description Here>

    Returns
    -------
    List of tuples with:
    text:
        text of the token
    reference : str
        fully qualified name of the type of current token

    """
    assert isinstance(ns, dict)
    jeds = []
    warnings.simplefilter("ignore", UserWarning)

    l_delta = len(prev.split("\n"))
    contextscript = prev + "\n" + script
    if ns:
        jeds.append(jedi.Interpreter(contextscript, namespaces=[ns]))
    full_text = prev + "\n" + script
    k = _jedi_get_cache(full_text)
    if k is not None:
        return k
    jeds.append(jedi.Script(full_text))
    P = PythonLexer()

    acc: List[Tuple[str, Optional[str]]] = []

    for index, _type, text in P.get_tokens_unprocessed(script):
        line_n, col_n = pos_to_nl(script, index)
        line_n += l_delta
        ref = None
        if not config.infer or (text in (" .=()[],")) or not text.isidentifier():
            acc.append((text, ""))
            continue

        for jed in jeds:
            try:
                inf = jed.infer(line_n + 1, col_n)
                if inf:
                    # TODO: we might want the qualname to
                    # be module_name:name for disambiguation.
                    ref = inf[0].full_name
            except (AttributeError, TypeError) as e:
                raise type(e)(
                    f"{contextscript}, {line_n=}, {col_n=}, {prev=}, {jed=}"
                ) from e
            except jedi.inference.utils.UncaughtAttributeError:
                if config.jedi_failure_mode in (None, "error"):
                    raise
                elif config.jedi_failure_mode == "log":
                    print_(
                        "failed inference example will be empty ",
                        where,
                        line_n,
                        col_n,
                    )
                    return None
            break
        acc.append((text, ref))
    _jedi_set_cache(full_text, acc)
    warnings.simplefilter("default", UserWarning)
    for a in acc:
        assert len(a) == 2
    return acc


from enum import Enum


class ExecutionStatus(Enum):
    success = "success"
    failure = "failure"
    unexpected_exception = "unexpected_exception"


def _execute_inout(item):
    script = "\n".join(item.in_)
    ce_status = ExecutionStatus.none
    try:
        compile(script, "<>", "exec")
        ce_status = ExecutionStatus.compiled
    except SyntaxError:
        ce_status = ExecutionStatus.syntax_error

    return script, item.out, ce_status.value


def _get_implied_imports(obj):
    """
    Most examples in methods or modules needs names defined in current module,
    or name of the class they are part of.
    """
    if hasattr(obj, "__qualname__"):
        if "." not in obj.__qualname__:
            return {}
        else:
            c_o = obj.__qualname__.split(".")
            if len(c_o) > 2:
                print_(
                    "get implied import qualname got more than 2 parts: ",
                    obj.__qualname__,
                )
                return {}
            cname, oname = c_o
            mod_name = obj.__module__
            import importlib

            mod = importlib.import_module(mod_name)
            return {cname: getattr(mod, cname)}

    return {}


def get_classes(code):
    """
    Extract Pygments token classes names for given code block
    """
    list(lex(code, PythonLexer()))
    FMT = HtmlFormatter()
    classes = [FMT.ttype2class.get(x) for x, y in lex(code, PythonLexer())]
    classes = [c if c is not None else "" for c in classes]
    return classes


def _add_classes(entries):
    assert set(len(x) for x in entries) == {2}
    text = "".join([x for x, y in entries])
    classes = get_classes(text)
    return [ii + (cc,) for ii, cc in zip(entries, classes)]


def processed_example_data(example_section_data) -> Section:
    """this should be no-op on already ingested"""
    new_example_section_data = Section([], None)
    for in_out in example_section_data:
        type_ = in_out.__class__.__name__
        # color examples with pygments classes
        if type_ == "Text":
            assert False

        if type_ != "Text":
            new_example_section_data.append(in_out)
    return new_example_section_data


@lru_cache
def normalise_ref(ref):
    """
    Consistently normalize references.

    Refs are sometime import path, not fully qualified names, tough type
    inference in examples regularly give us fully qualified names. When visiting
    a ref, this tries to import it and replace it by the normal full-qualified form.

    This is expensive, ad we likely want to move the logic of finding the
    correct ref earlier in the process and us this as an assertion the refs are
    normalized.

    It is critical to normalize in order to have the correct information when
    using interactive ?/??, or similar inspector of live objects;

    """
    if ref.startswith(("builtins.", "__main__")):
        return ref
    try:
        mod_name, name = ref.rsplit(".", maxsplit=1)
        mod = __import__(mod_name)
        for sub in mod_name.split(".")[1:]:
            mod = getattr(mod, sub)
        obj = getattr(mod, name)
        if isinstance(obj, ModuleType):
            return ref
        if getattr(obj, "__name__", None) is None:
            return ref

        return obj.__module__ + "." + obj.__name__
    except Exception:
        pass
    return ref


@dataclass
class Config:
    # we might want to suppress progress/ rich as it infers with ipdb.
    dummy_progress: bool = False
    # Do not actually touch disk
    dry_run: bool = False
    exec_failure: Optional[str] = None  # should move to enum
    jedi_failure_mode: Optional[str] = None  # move to enum ?
    logo: Optional[str] = None  # should change to path likely
    execute_exclude_patterns: Sequence[str] = ()
    infer: bool = True
    exclude: Sequence[str] = ()  # list of dotted object name to exclude from collection
    examples_folder: Optional[str] = None  # < to path ?
    submodules: Sequence[str] = ()
    exec: bool = False
    source: Optional[str] = None
    homepage: Optional[str] = None
    docs: Optional[str] = None
    docs_path: Optional[str] = None
    wait_for_plt_show: Optional[bool] = True
    examples_exclude: Sequence[str] = ()
    narrative_exclude: Sequence[str] = ()
    exclude_jedi: Sequence[str] = ()
    implied_imports: Dict[str, str] = dataclasses.field(default_factory=dict)
    # mapping from expected name of error instances, to which fully-qualified names are raising those errors.
    # the build will fail if the given item does not raise this error.
    expected_errors: Dict[str, List[str]] = dataclasses.field(default_factory=dict)
    early_error: bool = True
    fail_unseen_error: bool = False
<<<<<<< HEAD
    execute_doctests: bool = True
=======
    directives: Dict[str, str] = dataclasses.field(default_factory=lambda: {})
>>>>>>> ccc963a3

    def replace(self, **kwargs):
        return dataclasses.replace(self, **kwargs)


def load_configuration(
    path: str,
) -> Tuple[str, MutableMapping[str, Any], Dict[str, Any]]:
    """
    Given a path, load a configuration from a File.

    Each configuration file should have two sections: ['global', 'meta'] where
    the name of the module should be defined under the 'global' section.
    Additionally, a section for expected errors can be defined.
    """
    conffile = Path(path).expanduser()
    if conffile.exists():
        conf: MutableMapping[str, Any] = tomllib.loads(conffile.read_text())
        ks = set(conf.keys()) - {"meta"}
        assert len(ks) >= 1, conf.keys()
        info = conf["global"]
        root = info.pop("module")
        return root, info, conf.get("meta", {})
    else:
        sys.exit(f"{conffile!r} does not exist.")


def gen_main(
    infer: Optional[bool],
    exec_: Optional[bool],
    target_file: str,
    debug,
    *,
    dummy_progress: bool,
    dry_run: bool,
    api: bool,
    examples: bool,
    fail,
    narrative,
    fail_early: bool,
    fail_unseen_error: bool,
    limit_to: List[str],
) -> None:
    """
    Main entry point to generate DocBundle files.

    This will take care of reading single configuration files with the options
    for the library you want to build the docs for, scrape API, narrative and
    examples, and put it into a doc bundle for later consumption.

    Parameters
    ----------
    infer : bool | None
        CLI override of whether to run type inference on examples
    exec_ : bool | None
        CLI override of whether to execute examples/code blocks
    target_file : str
        Patch of configuration file
    dummy_progress : bool
        CLI flag to disable progress that might screw up with ipdb formatting
        when debugging.
    api : bool
        CLI override of whether to build api docs
    examples : bool
        CLI override of whether to build examples docs
    fail
        TBD
    narrative : bool
        CLI override of whether to build narrative docs
    dry_run : bool
        don't write to disk
    debug : bool
        set log level to debug
    fail_early : bool
        overwrite early_error option in config file
    fail_unseen_error : bool
        raise an exception if the error is unseen

    Returns
    -------
    None

    """
    if limit_to is None:
        limit_to = set()
    target_module_name, conf, meta = load_configuration(target_file)

    conf["early_error"] = fail_early
    conf["fail_unseen_error"] = fail_unseen_error
    config = Config(**conf, dry_run=dry_run, dummy_progress=dummy_progress)
    if exec_ is not None:
        config.exec = exec_
    if infer is not None:
        config.infer = infer

    target_dir = Path("~/.papyri/data").expanduser()

    if not target_dir.exists() and not config.dry_run:
        target_dir.mkdir(parents=True, exist_ok=True)
    if dry_run:
        temp_dir = tempfile.TemporaryDirectory()
        target_dir = Path(temp_dir.name)

    g = Gen(dummy_progress=dummy_progress, config=config)

    if debug:
        g.log.setLevel(logging.DEBUG)
        g.log.debug("Log level set to debug")

    g.collect_package_metadata(
        target_module_name,
        relative_dir=Path(target_file).parent,
        meta=meta,
    )

    g.log.info("Target package is %s-%s", target_module_name, g.version)
    g.log.info("Will write data to %s", target_dir)

    if examples:
        g.collect_examples_out()
    if api:
        g.collect_api_docs(target_module_name, limit_to=limit_to)
    if narrative:
        g.collect_narrative_docs()

    p = target_dir / (g.root + "_" + g.version)
    p.mkdir(exist_ok=True)

    g.log.info("Saving current Doc bundle to %s", p)
    if not limit_to:
        g.clean(p)
        g.write(p)
    else:
        g.partial_write(p)
    if dry_run:
        temp_dir.cleanup()


def pack():
    target_dir = Path("~/.papyri/data").expanduser()
    dirs = [d for d in target_dir.glob("*") if d.is_dir()]
    for d in track(dirs, description=f"packing {len(dirs)} items..."):
        shutil.make_archive(d, "zip", d)


class DFSCollector:
    """
    Depth first search collector.

    Will scan documentation to find all reachable items in the namespace
    of our root object (we don't want to go scan other libraries).

    Three was some issues with BFS collector originally, I'm not sure I remember what.


    """

    def __init__(self, root: ModuleType, others: List[ModuleType]):
        """
        Parameters
        ----------
        root
            Base object, typically module we want to scan itself.
            We will attempt to no scan any object which does not belong
            to the root or one of its children.
        others
            List of other objects to use a base to explore the object graph.
            Typically this is because some packages do not import some
            submodules by default, so we need to pass these submodules
            explicitly.
        """

        assert isinstance(root, ModuleType), root
        self.root = root.__name__
        assert "." not in self.root
        self.obj: Dict[str, Any] = dict()
        self.aliases: Dict[str, List[str]] = defaultdict(lambda: [])
        self._open_list = [(root, [root.__name__])]
        for o in others:
            self._open_list.append((o, o.__name__.split(".")))
        self.log = logging.getLogger("papyri")

    def scan(self) -> None:
        """
        Attempt to find all objects.
        """
        while len(self._open_list) >= 1:
            current, stack = self._open_list.pop(0)

            # numpy objects ane no bool values.
            if id(current) not in [id(x) for x in self.obj.values()]:
                self.visit(current, stack)

    def prune(self) -> None:
        """
        Some object can be reached many times via multiple path.
        We try to remove duplicate path we use to reach given objects.

        Notes
        -----
        At some point we might want to save all objects aliases,
        in order to extract the canonical import name (visible to users),
        and to resolve references.
        """
        for qa, item in self.obj.items():
            if (nqa := full_qual(item)) != qa:
                print_("after import qa differs : {qa} -> {nqa}")
                assert isinstance(nqa, str)
                if self.obj[nqa] == item:
                    print_("present twice")
                    del self.obj[nqa]
                else:
                    print_("differs: {item} != {other}")

    def items(self) -> Dict[str, Any]:
        self.scan()
        self.prune()
        return self.obj

    def visit(self, obj, stack):
        """
        Recursively visit Module, Classes, and Functions by tracking which path
        we took there.
        """

        try:
            qa = full_qual(obj)
        except Exception as e:
            raise RuntimeError(f"error visiting {'.'.join(self.stack)}") from e
        if not qa:
            if (
                "__doc__" not in stack
                and hasattr(obj, "__doc__")
                and not full_qual(type(obj)).startswith("builtins.")
            ):
                # might be worth looking into like np.exp.
                pass
            return

        if ":" in qa:
            omod, _name = qa.split(":")
        else:
            omod = qa

        if "." in omod:
            oroot = omod.split(".")[0]
        else:
            oroot = omod

        if not oroot == self.root:
            return
        if obj in self.obj.values():
            return
        if (qa in self.obj) and self.obj[qa] != obj:
            pass

        self.obj[qa] = obj
        self.aliases[qa].append(".".join(stack))

        if isinstance(obj, ModuleType):
            return self.visit_ModuleType(obj, stack)
        elif isinstance(obj, FunctionType):
            return self.visit_FunctionType(obj, stack)
        elif isinstance(obj, type):
            return self.visit_ClassType(obj, stack)
        else:
            pass

    def visit_ModuleType(self, mod, stack):
        for k in dir(mod):
            # TODO: scipy 1.8 workaround, remove.
            if not hasattr(mod, k):
                self.log.warning(f"Name not found in module: {mod.__name__}.{k}")
                continue
            self._open_list.append((getattr(mod, k), stack + [k]))

    def visit_ClassType(self, klass, stack):
        for k, v in klass.__dict__.items():
            self._open_list.append((v, stack + [k]))

    def visit_FunctionType(self, fun, stack):
        pass

    def compute_aliases(self) -> Tuple[Dict[FullQual, Cannonical], List[Any]]:
        aliases = {}
        not_found = []
        for k, v in self.aliases.items():
            if [item for item in v if item != k]:
                if shorter := find_cannonical(k, v):
                    aliases[FullQual(k)] = Cannonical(shorter)
                else:
                    not_found.append((k, v))
        return aliases, not_found


class _OrderedDictProxy:
    """
    a dict like class proxy for DocBlob to keep the order of sections in DocBlob.

    We Can't use an ordered Dict because of serialisation/deserialisation that
    would/might loose order
    """

    orderring: list[str]
    mapping: dict[str, Any]

    def __init__(self, ordering: list[str], mapping: dict[str, Any]):
        self.ordering = ordering
        self.mapping = mapping
        assert isinstance(ordering, list), ordering
        assert isinstance(mapping, dict), mapping
        assert set(self.mapping.keys()) == set(self.ordering)

    def __getitem__(self, key: str):
        return self.mapping[key]

    def __contains__(self, key: str):
        return key in self.mapping

    def __setitem__(self, key: str, value: Any):
        if key not in self.ordering:
            self.ordering.append(key)
        self.mapping[key] = value

    def __delitem__(self, key: str):
        self.ordering.remove(key)
        del self.mapping[key]

    def __iter__(self):
        return iter(self.ordering)

    def keys(self) -> tuple[str, ...]:
        return tuple(self.ordering)

    def get(self, key: str, default=None, /):
        return self.mapping.get(key, default)

    def items(self):
        return [(k, self.mapping[k]) for k in self.ordering]

    def values(self):
        return [self.mapping[k] for k in self.ordering]


class DocBlob(Node):
    """
    An object containing information about the documentation of an arbitrary
    object.

    Instead of DocBlob being a NumpyDocString, I'm thinking of them having a
    NumpyDocString. This helps with arbitrary documents (module, examples files)
    that cannot be parsed by Numpydoc, as well as links to external references,
    like images generated.

    """

    __slots__ = (
        "_content",
        "example_section_data",
        "_ordered_sections",
        "item_file",
        "item_line",
        "item_type",
        "aliases",
        "see_also",
        "signature",
        "references",
        "arbitrary",
        "_dp",
    )

    @classmethod
    def _deserialise(cls, **kwargs):
        # print_("will deserialise", cls)
        try:
            instance = cls(**kwargs)
        except Exception as e:
            raise type(e)(f"Error deserialising {cls}, {kwargs})") from e
        for k, v in kwargs.items():
            setattr(instance, k, v)
        return instance

    def __init__(self, *args, **kwargs):
        super().__init__(*args, **kwargs)
        assert not isinstance(self._content, str)
        self._dp = _OrderedDictProxy(self._ordered_sections, self._content)

    @property
    def ordered_sections(self):
        return tuple(self._ordered_sections)

    @property
    def content(self):
        return self._dp

    sections = [
        "Signature",
        "Summary",
        "Extended Summary",
        "Parameters",
        "Returns",
        "Yields",
        "Receives",
        "Raises",
        "Warns",
        "Other Parameters",
        "Attributes",
        "Methods",
        "See Also",
        "Notes",
        "Warnings",
        "References",
        "Examples",
    ]  # List of sections in order

    _content: Dict[str, Section]
    example_section_data: Section
    _ordered_sections: Optional[List[str]]
    item_file: Optional[str]
    item_line: Optional[int]
    item_type: Optional[str]
    aliases: List[str]
    see_also: List[SeeAlsoItem]  # see also data
    signature: Optional[SignatureNode]
    references: Optional[List[str]]
    arbitrary: List[Section]

    def __repr__(self):
        return "<DocBlob ...>"

    def slots(self):
        return [
            "_content",
            "example_section_data",
            "_ordered_sections",
            "item_file",
            "item_line",
            "item_type",
            "signature",
            "aliases",
            "arbitrary",
        ]

    @classmethod
    def new(cls):
        return cls({}, None, [], None, None, None, [], [], None, None, [])


def _numpy_data_to_section(data: List[Tuple[str, str, List[str]]], title: str, qa):
    assert isinstance(data, list), repr(data)
    acc = []
    for param, type_, desc in data:
        assert isinstance(desc, list)
        items = []
        if desc:
            items = parse_rst_section("\n".join(desc), qa)
            for l in items:
                assert not isinstance(l, Section)
        acc.append(Param(param, type_, desc=items).validate())
    if acc:
        return Section([Parameters(acc)], title).validate()
    else:
        return Section([], title)


_numpydoc_sections_with_param = {
    "Parameters",
    "Returns",
    "Raises",
    "Yields",
    "Attributes",
    "Other Parameters",
    "Warns",
    "Methods",
    "Receives",
}

_numpydoc_sections_with_text = {
    "Summary",
    "Notes",
    "Extended Summary",
    "References",
    "Warnings",
}


class APIObjectInfo:
    """
    Describes the object's type and other relevant information

    This object can be many things, such as a Module, Class, method, function.

    """

    kind: str
    docstring: str
    signature: Optional[ObjectSignature]
    name: str

    def __repr__(self):
        return f"<APIObject {self.kind=} {self.docstring=} self.signature={str(self.signature)} {self.name=}>"

    def __init__(
        self,
        kind: str,
        docstring: str,
        signature: Optional[ObjectSignature],
        name: str,
        qa: str,
    ):
        assert isinstance(signature, (ObjectSignature, type(None)))
        self.kind = kind
        self.name = name
        self.docstring = docstring
        self.parsed: List[Any] = []
        self.signature = signature
        self._qa = qa

        if docstring is not None and kind != "module":
            # TS is going to choke on this as See Also and other
            # sections are technically invalid.
            try:
                ndoc = NumpyDocString(dedent_but_first(docstring))
            except Exception as e:
                raise NumpydocParseError("APIObjectInfoParse Error in numpydoc") from e

            for title in ndoc.ordered_sections:
                if not ndoc[title]:
                    continue
                if title in _numpydoc_sections_with_param:
                    section = _numpy_data_to_section(ndoc[title], title, self._qa)
                    assert isinstance(section, Section)
                    self.parsed.append(section)
                elif title in _numpydoc_sections_with_text:
                    predoc = "\n".join(ndoc[title])
                    docs = ts.parse(predoc.encode(), qa)
                    if len(docs) != 1:
                        # TODO
                        # potential reasons
                        # Summary and Extended Summary should be parsed as one.
                        # References with ` : ` in them fail parsing.Issue opened in Tree-sitter.
                        raise IncorrectInternalDocsLen(predoc, docs)
                    section = docs[0]
                    assert isinstance(section, Section), section
                    self.parsed.append(section)
                elif title == "Signature":
                    self.parsed.append(NumpydocSignature(ndoc[title]))
                elif title == "Examples":
                    self.parsed.append(NumpydocExample(ndoc[title]))
                elif title == "See Also":
                    see_also = ndoc[title]
                    xx = NumpydocSeeAlso(_normalize_see_also(see_also, qa="??"))
                    self.parsed.append(xx)
                else:
                    assert False
        elif docstring and kind == "module":
            self.parsed = ts.parse(docstring.encode(), qa)
        self.validate()

    def special(self, title):
        if self.kind == "module":
            return None
        res = [s for s in self.parsed if s.title == title]
        if not res:
            return None
        assert len(res) == 1
        assert not isinstance(res[0], Section), self.parsed
        return res[0]

    def validate(self):
        for p in self.parsed:
            assert isinstance(
                p, (Section, NumpydocExample, NumpydocSeeAlso, NumpydocSignature)
            )
            p.validate()


def _normalize_see_also(see_also: Section, qa: str):
    """
    numpydoc is complex, the See Also fields can be quite complicated,
    so here we sort of try to normalise them.
    from what I can remember,
    See also can have
    name1 : type1
    name2 : type2
        description for both name1 and name 2.

    Though if description is empty, them the type is actually the description.
    """
    if not see_also:
        return []
    assert see_also is not None
    new_see_also = []
    name_and_types: List[Tuple[str, str]]
    name: str
    type_or_description: str

    for name_and_types, raw_description in see_also:
        try:
            for name, type_or_description in name_and_types:
                if type_or_description and not raw_description:
                    assert isinstance(type_or_description, str)
                    type_ = None
                    # we have all in a single line,
                    # and there is no description, so the type field is
                    # actually the description.
                    desc = [paragraph([type_or_description], qa)]
                elif raw_description:
                    assert isinstance(raw_description, list)
                    type_ = type_or_description
                    desc = [paragraph(raw_description, qa)]
                else:
                    type_ = type_or_description
                    desc = []
                refinfo = RefInfo.from_untrusted(
                    "current-module", "current-version", "to-resolve", name
                )
                link = Link(name, refinfo, "module", True)
                sai = SeeAlsoItem(link, desc, type_)
                new_see_also.append(sai)
                del desc
                del type_
        except Exception as e:
            raise ValueError(
                f"Error {qa}: {see_also=} | {name_and_types=}  | {raw_description=}"
            ) from e
    return new_see_also


class PapyriDocTestRunner(doctest.DocTestRunner):
    def __init__(self, *args, gen, obj, qa, config, **kwargs):
        self.gen = gen
        self.obj = obj
        self.qa = qa
        self.config = config
        self.example_section_data = Section([], None)
        super().__init__(*args, **kwargs)
        import matplotlib
        import matplotlib.pyplot as plt
        import numpy as np

        matplotlib.use("agg")

        self.globs = {"np": np, "plt": plt, obj.__name__: obj}
        self.globs.update(_get_implied_imports(obj))
        for k, v in config.implied_imports.items():
            self.globs[k] = obj_from_qualname(v)

        self.figs = []

    def _get_tok_entries(self, example):
        entries = parse_script(
            example.source, ns=self.globs, prev="", config=self.config, where=self.qa
        )
        if entries is None:
            entries = [("jedi failed", "jedi failed")]
        entries = _add_classes(entries)
        tok_entries = [GenToken(*x) for x in entries]  # type: ignore
        return tok_entries

    def _figure_names(self):
        """
        File system can be case insensitive, we are not.
        """
        for i in count(0):
            pat = f"fig-{self.qa}-{i}"
            sha = sha256(pat.encode()).hexdigest()[:8]
            yield f"{pat}-{sha}.png"

    def report_start(self, out, test, example):
        pass

    def report_success(self, out, test, example, got):
        import matplotlib.pyplot as plt

        tok_entries = self._get_tok_entries(example)

        self.example_section_data.append(
            Code(tok_entries, got, ExecutionStatus.success)
        )

        figure_names = self._figure_names()

        wait_for_show = self.config.wait_for_plt_show
        fig_managers = _pylab_helpers.Gcf.get_all_fig_managers()
        figs = []
        if fig_managers and (("plt.show" in example.source) or not wait_for_show):
            for fig, figname in zip(fig_managers, figure_names):
                buf = io.BytesIO()
                fig.canvas.figure.savefig(buf, dpi=300)  # , bbox_inches="tight"
                buf.seek(0)
                figs.append((figname, buf.read()))
            plt.close("all")

        for figname, _ in figs:
            self.example_section_data.append(
                Fig(
                    RefInfo.from_untrusted(
                        self.gen.root, self.gen.version, "assets", figname
                    )
                )
            )
        figs.extend(figs)

    def report_unexpected_exception(self, out, test, example, exc_info):
        out(f"Unexpected exception after running example in `{self.qa}`", exc_info)
        tok_entries = self._get_tok_entries(example)
        self.example_section_data.append(
            Code(tok_entries, exc_info, ExecutionStatus.unexpected_exception)
        )

    def report_failure(self, out, test, example, got):
        tok_entries = self._get_tok_entries(example)
        self.example_section_data.append(
            Code(tok_entries, got, ExecutionStatus.failure)
        )


class Gen:
    """
    Core class to generate a DocBundle for a given library.

    This is responsible for finding all objects, extracting the doc, parsing it,
    and saving that into the right folder.

    """

    docs: Dict[str, bytes]
    examples: Dict[str, bytes]
    data: Dict[str, DocBlob]
    bdata: Dict[str, bytes]

    def __init__(self, dummy_progress: bool, config: Config):
        if dummy_progress:
            self.Progress = DummyP
        else:
            self.Progress = Progress  # type: ignore

        self.progress = lambda: self.Progress(
            TextColumn("[progress.description]{task.description}", justify="right"),
            BarColumn(bar_width=None),
            "[progress.percentage]{task.percentage:>3.1f}%",
            "[progress.completed]{task.completed} / {task.total}",
            TimeElapsedColumn(),
        )

        # TODO:
        # At some point it would be better to have that be matplotlib
        # specific and not hardcoded.
        class MF(logging.Filter):
            """
            This is a matplotlib filter to temporarily silence a bunch of warning
            messages that are emitted if font are not found

            """

            def filter(self, record):
                if "Generic family" in record.msg:
                    return 0
                if "found for the serif fontfamily" in record.msg:
                    return 0
                if "not found. Falling back to" in record.msg:
                    return 0
                if "Substituting symbol" in record.msg:
                    return 0
                return 1

        mlog = logging.getLogger("matplotlib.font_manager")
        mlog.addFilter(MF("serif"))

        mplog = logging.getLogger("matplotlib.mathtext")
        mplog.addFilter(MF("serif"))

        # end TODO

        FORMAT = "%(message)s"
        self.log = logging.getLogger("papyri")
        self.log.setLevel("INFO")
        formatter = logging.Formatter(FORMAT, datefmt="[%X]")
        rich_handler = RichHandler(rich_tracebacks=False)
        rich_handler.setFormatter(formatter)
        self.log.addHandler(rich_handler)

        self.config = config
        self.log.debug("Configuration: %s", self.config)

        self.data = {}
        self.bdata = {}
        self._meta: Dict[str, Dict[FullQual, Cannonical]] = {}
        self.examples = {}
        self.docs = {}
        self._doctree: Dict[str, str] = {}

    def get_example_data(
        self, example_section, *, obj, qa: str, config, log
    ) -> Tuple[Section, List[Any]]:
        """Extract example section data from a NumpyDocString

        One of the section in numpydoc is "examples" that usually consist of number
        of paragraphs, interleaved with examples starting with >>> and ...,

        This attempts to parse this into structured data, with text, input and output
        as well as to infer the types of each token in the input examples.

        This is currently relatively limited as the inference does not work across
        code blocks.

        Parameters
        ----------
        example_section
            The example section of a numpydoc parsed docstring
        obj
            The current object. It is common for the current object/function to not
            have to be imported imported in docstrings. This should become a high
            level option at some point. Note that for method classes, the class should
            be made available but currently is not.
        qa
            The fully qualified name of current object
        config : Config
            Current configuration
        log
            Logger instance

        Examples
        --------
        Those are self examples, generating papyri documentation with papyri should
        be able to handle the following

        A simple input, should be execute and output should be shown if --exec option is set

        >>> 1+1

        >>> 2+2
        4

        Output with Syntax error should be marked as so.

        >>> [this is syntax error]

        if matplotlib and numpy available, we shoudl show graph

        >>> import matplotlib.pyplot as plt
        ... import numpy as np
        ... x = np.arange(0, 10, 0.1)
        ... plt.plot(x, np.sin(x))
        ... plt.show()

        Note that in the above we use `plt.show`,
        but we can configure papyri to automatically detect
        when figures are created.

        Notes
        -----
        We do not yet properly handle explicit exceptions in examples, and those are
        seen as Papyri failures.

        The capturing of matplotlib figures is also limited.
        """
        assert qa is not None
        example_code = "\n".join(example_section)
        blocks = example_code.split("\n\n")
        import matplotlib.pyplot as plt

        if qa in config.exclude_jedi:
            config = config.replace(infer=False)
            log.debug(f"Turning off type inference for func {qa!r}")

        sys_stdout = sys.stdout

        def dbg(*args):
            for arg in args:
                sys_stdout.write(f"{arg}\n")
            sys_stdout.flush()

        try:
            filename = inspect.getfile(obj)
        except TypeError:
            filename = None
        try:
            lineno = inspect.getsourcelines(obj)[1]
        except (TypeError, OSError):
            lineno = None

        doctest_runner = PapyriDocTestRunner(
            gen=self,
            obj=obj,
            qa=qa,
            config=config,
            # TODO: Make optionflags configurable
            optionflags=doctest.ELLIPSIS,
        )
        example_section_data = Section([], None)

        def debugprint(*args):
            """
            version of print that capture current stdout to use during testing to debug
            """
            sys_stdout.write(" ".join(str(x) for x in args) + "\n")

        for block in blocks:
            doctests = doctest.DocTestParser().get_doctest(
                block, doctest_runner.globs, obj.__name__, filename, lineno
            )
            if config.exec and doctests.examples:
                doctest_runner.run(doctests, out=debugprint)
                example_section_data.extend(doctest_runner.example_section_data)
            else:
                example_section_data.append(MText(block))
        # TODO fix this if plt.close not called and still a lingering figure.
        fig_managers = _pylab_helpers.Gcf.get_all_fig_managers()
        if len(fig_managers) != 0:
            print_(f"Unclosed figures in {qa}!!")
            plt.close("all")

        return processed_example_data(example_section_data), doctest_runner.figs

    def clean(self, where: Path):
        """
        Erase a doc bundle folder.
        """
        for _, path in progress(
            (where / "module").glob("*.json"),
            description="cleaning previous bundle 1/3",
        ):
            path.unlink()
        for _, path in progress(
            (where / "assets").glob("*"), description="cleaning previous bundle 2/3"
        ):
            path.unlink()
        for _, path in progress(
            (where / "docs").glob("*"), description="cleaning previous bundle 3/3"
        ):
            path.unlink()

        if (where / "module").exists():
            (where / "module").rmdir()
        if (where / "assets").exists():
            (where / "assets").rmdir()
        if (where / "papyri.json").exists():
            (where / "papyri.json").unlink()
        if (where / "docs").exists():
            (where / "docs").rmdir()

    def collect_narrative_docs(self):
        """
        Crawl the filesystem for all docs/rst files

        """
        if not self.config.docs_path:
            return
        path = Path(self.config.docs_path).expanduser()
        self.log.info("Scraping Documentation")
        files = list(path.glob("**/*.rst"))
        trees = {}
        title_map = {}
        blbs = {}
        with self.progress() as p2:
            task = p2.add_task("Parsing narrative", total=len(files))

            for p in files:
                p2.update(task, description=compress_user(str(p)).ljust(7))
                p2.advance(task)

                if any([k in str(p) for k in self.config.narrative_exclude]):
                    print_(f"Skipping {p} – excluded in config file")
                    continue

                assert p.is_file()
                parts = p.relative_to(path).parts
                assert parts[-1].endswith("rst")
                try:
                    data = ts.parse(p.read_bytes(), p)
                except Exception as e:
                    raise type(e)(f"{p=}")
                blob = DocBlob.new()
                key = ":".join(parts)[:-4]
                try:
                    dv = DVR(
                        key,
                        set(),
                        local_refs=set(),
                        aliases={},
                        version=self._meta["version"],
                        config=self.config.directives,
                    )
                    blob.arbitrary = [dv.visit(s) for s in data]
                except Exception as e:
                    e.add_note(f"Error in {p!r}")
                    raise
                # if dv._tocs:
                trees[key] = dv._tocs

                blob.item_file = None
                blob.item_line = None
                blob.item_type = None
                blob.aliases = []
                blob.example_section_data = Section([], None)
                blob.see_also = []
                blob.signature = None
                blob.validate()
                titles = [s.title for s in blob.arbitrary if s.title]
                if not titles:
                    title = f"<No Title {key}>"
                else:
                    title = titles[0]
                title_map[key] = title
                if "generated" not in key and title_map[key] is None:
                    print_(key, title)

                blbs[key] = blob
        for k, b in blbs.items():
            self.docs[k] = b.to_json()

        self._doctree = {"tree": make_tree(trees), "titles": title_map}

    def write_narrative(self, where: Path) -> None:
        (where / "toc.json").write_text(json.dumps(self._doctree, indent=2))
        (where / "docs").mkdir(exist_ok=True)
        for file, v in self.docs.items():
            subf = where / "docs"
            subf.mkdir(exist_ok=True, parents=True)
            (subf / file).write_bytes(v)

    def write_examples(self, where: Path) -> None:
        (where / "examples").mkdir(exist_ok=True)
        for k, v in self.examples.items():
            (where / "examples" / k).write_bytes(v)

    def write_api(self, where: Path):
        """
        Write the API section of the DocBundle.
        """
        (where / "module").mkdir(exist_ok=True)
        for k, v in self.data.items():
            (where / "module" / (k + ".json")).write_bytes(v.to_json())

    def partial_write(self, where):
        self.write_api(where)

    def write(self, where: Path):
        """
        Write a DocBundle folder.
        """
        self.write_api(where)
        self.write_narrative(where)
        self.write_examples(where)
        self.write_assets(where)
        with (where / "papyri.json").open("w") as f:
            assert "version" in self._meta
            f.write(json.dumps(self._meta, indent=2, sort_keys=True))

    def write_assets(self, where: Path) -> None:
        assets = where / "assets"
        assets.mkdir()
        for k, v in self.bdata.items():
            (assets / k).write_bytes(v)

    def put(self, path: str, obj):
        """
        put some json data at the given path
        """
        self.data[path] = obj

    def put_raw(self, path: str, data: bytes):
        """
        put some rbinary data at the given path.
        """
        self.bdata[path] = data

    def _transform_1(self, blob: DocBlob, ndoc) -> DocBlob:
        """
        Populates DocBlob content field from numpydoc parsed docstring.

        """
        for k, v in ndoc._parsed_data.items():
            blob.content[k] = v
        for k, v in blob.content.items():
            assert isinstance(v, (str, list, dict)), type(v)
        return blob

    def _transform_2(self, blob: DocBlob, target_item, qa: str) -> DocBlob:
        """
        Try to find relative path WRT site package and populate item_file field
        for DocBlob.
        """
        # will not work for dev install. Maybe an option to set the root location ?
        item_file: Optional[str] = find_file(target_item)
        if item_file is not None and item_file.endswith("<string>"):
            # dynamically generated object (like dataclass __eq__ method
            item_file = None
        r = qa.split(".")[0]
        if item_file is not None:
            # TODO: find a better way to get a relative path with respect to the
            # root of the package ?
            for s in SITE_PACKAGE + [
                os.path.expanduser(f"~/dev/{r}/"),
                os.path.expanduser("~"),
                os.getcwd(),
            ]:
                if item_file.startswith(s):
                    item_file = item_file[len(s) :]
        blob.item_file = item_file
        if item_file is None:
            if type(target_item).__name__ in (
                "builtin_function_or_method",
                "fused_cython_function",
                "cython_function_or_method",
            ):
                self.log.debug(
                    "Could not find source file for built-in function method."
                    "Likely compiled extension %s %s %s, will not be able to link to it.",
                    repr(qa),
                    target_item,
                    repr(type(target_item).__name__),
                )
            else:
                rqan = str(qa).split(".")[-1]
                if not (rqan.startswith("__") and rqan.endswith("__")):
                    self.log.warning(
                        "Could not find source file for %s (%s) [%s], will not be able to link to it.",
                        repr(qa) + ":" + rqan,
                        target_item,
                        type(target_item).__name__,
                    )

        return blob

    def _transform_3(self, blob, target_item):
        """
        Try to find source line number for target object and populate item_line
        field for DocBlob.
        """
        item_line = None
        try:
            item_line = inspect.getsourcelines(target_item)[1]
        except OSError:
            self.log.debug("Could not find item_line for %s, (OSERROR)", target_item)
        except TypeError:
            if type(target_item).__name__ in (
                "builtin_function_or_method",
                "fused_cython_function",
                "cython_function_or_method",
            ):
                self.log.debug(
                    "Could not find item_line for %s, (TYPEERROR), likely from a .so file",
                    target_item,
                )
            else:
                self.log.debug(
                    "Could not find item_line for %s, (TYPEERROR)", target_item
                )
        blob.item_line = item_line

        return blob

    def prepare_doc_for_one_object(
        self,
        target_item: Any,
        ndoc,
        *,
        qa: str,
        config: Config,
        aliases: List[str],
        api_object: APIObjectInfo,
    ) -> Tuple[DocBlob, List]:
        """
        Get documentation information for one python object

        Parameters
        ----------
        target_item : any
            the object you want to get documentation for
        ndoc
            numpydoc parsed docstring.
        qa : str
            fully qualified object path.
        config : Config
            current configuratin
        aliases : sequence
            other aliases for cuttent object.
        api_object : APIObjectInfo
            Describes the object's type and other relevant information

        Returns
        -------
        Tuple of two items,
        blob:
            DocBlob with info for current object.
        figs:
            dict mapping figure names to figure data.

        See Also
        --------
        collect_api_docs
        """
        assert isinstance(aliases, list)
        blob: DocBlob = DocBlob.new()

        blob = self._transform_1(blob, ndoc)
        blob = self._transform_2(blob, target_item, qa)
        blob = self._transform_3(blob, target_item)
        assert set(blob.content.keys()) == set(blob.ordered_sections), (
            set(blob.content.keys()) - set(blob.ordered_sections),
            set(blob.ordered_sections) - set(blob.content.keys()),
        )

        item_type = str(type(target_item))
        if blob.content["Signature"]:
            try:
                # the type ignore below is wrong and need to be refactored.
                # we basically modify blob.content in place, but should not.
                if "Signature" in blob.content:
                    ss = blob.content["Signature"]
                    del blob.content["Signature"]
                else:
                    ss = None
                sig = ObjectSignature.from_str(ss)  # type: ignore
                if sig is not None:
                    blob.signature = sig.to_node()
            except TextSignatureParsingFailed:
                # this really fails often when the first line is not Signature.
                # or when numpy has the def f(,...[a,b,c]) optional parameter.
                pass
        else:
            assert blob is not None
            assert api_object is not None
            if api_object.signature is None:
                blob.signature = None
            else:
                blob.signature = api_object.signature.to_node()
            del blob.content["Signature"]
        self.log.debug("SIG %r", blob.signature)

        if api_object.special("Examples"):
            # warnings this is true only for non-modules
            # things.
            try:
                example_section_data, figs = self.get_example_data(
                    api_object.special("Examples").value,
                    obj=target_item,
                    qa=qa,
                    config=config,
                    log=self.log,
                )
            except Exception as e:
                example_section_data = Section([], None)
                self.log.error("Error getting example data in %s", repr(qa))
                from .errors import ExampleError1

                raise ExampleError1(f"Error getting example data in {qa!r}") from e
        else:
            example_section_data = Section([], None)
            figs = []

        refs_I = []
        refs_Ib = []
        if ndoc["See Also"]:
            for line in ndoc["See Also"]:
                rt, desc = line
                assert isinstance(desc, list), line
                for ref, _type in rt:
                    refs_I.append(ref)
        if api_object.special("See Also"):
            for sa in api_object.special("See Also").value:
                refs_Ib.append(sa.name.value)

        if api_object.kind != "module":
            # TODO: most module docstring are not properly parsed by numpydoc.
            # but some are.
            assert refs_I == refs_Ib, (refs_I, refs_Ib)

        blob.example_section_data = example_section_data

        blob.item_type = item_type

        del blob.content["Examples"]
        del blob.content["index"]

        ref = blob.content["References"]
        if ref == "":
            blob.references = None
        else:
            blob.references = ref
        del blob.content["References"]

        blob.aliases = aliases
        assert set(blob.content.keys()) == set(blob.ordered_sections), (
            set(blob.content.keys()),
            set(blob.ordered_sections),
        )
        for section in ["Extended Summary", "Summary", "Notes", "Warnings"]:
            try:
                data = blob.content.get(section, None)
                if data is None:
                    # don't exists
                    pass
                elif not data:
                    # is empty
                    blob.content[section] = Section([], None)
                else:
                    tsc = ts.parse("\n".join(data).encode(), qa)
                    assert len(tsc) in (0, 1), (tsc, data)
                    if tsc:
                        tssc = tsc[0]
                    else:
                        tssc = Section([], None)
                    assert isinstance(tssc, Section)
                    blob.content[section] = tssc
            except Exception:
                self.log.exception(f"Skipping section {section!r} in {qa!r} (Error)")
                raise
        assert isinstance(blob.content["Summary"], Section)
        assert isinstance(
            blob.content.get("Summary", Section([], None)), Section
        ), blob.content["Summary"]

        sections_ = [
            "Parameters",
            "Returns",
            "Raises",
            "Yields",
            "Attributes",
            "Other Parameters",
            "Warns",
            "Methods",
            "Receives",
        ]

        for s in set(sections_).intersection(blob.content.keys()):
            assert isinstance(blob.content[s], list), f"{s}, {blob.content[s]} {qa} "
            new_content = []

            for param, type_, desc in blob.content[s]:
                assert isinstance(desc, list)
                items = []
                if desc:
                    try:
                        items = parse_rst_section("\n".join(desc), qa)
                    except Exception as e:
                        raise type(e)(f"from {qa}")
                    for l in items:
                        assert not isinstance(l, Section)
                new_content.append(Param(param, type_, desc=items).validate())
            if new_content:
                blob.content[s] = Section([Parameters(new_content)], None)
            else:
                blob.content[s] = Section([], None)

        blob.see_also = _normalize_see_also(blob.content.get("See Also", Section()), qa)
        del blob.content["See Also"]

        assert set(blob.content.keys()) == set(blob.ordered_sections), (
            set(blob.content.keys()),
            set(blob.ordered_sections),
        )
        return blob, figs

    def collect_examples(self, folder: Path, config):
        acc = []
        examples = list(folder.glob("**/*.py"))

        valid_examples = []
        for e in examples:
            if any(str(e).endswith(p) for p in config.examples_exclude):
                continue
            valid_examples.append(e)
        examples = valid_examples

        # TODO: resolve this path with respect the configuration file.
        # this is of course if we have configuration file.
        #        assert (
        #            len(examples) > 0
        #        ), "we havent' found any examples, it is likely that the path is incorrect."

        with self.progress() as p2:
            failed = []

            taskp = p2.add_task(description="Collecting examples", total=len(examples))
            for example in examples:
                p2.update(taskp, description=compress_user(str(example)).ljust(7))
                p2.advance(taskp)
                executor = BlockExecutor({})
                script = example.read_text()
                ce_status = "None"
                figs = []
                if config.exec:
                    with executor:
                        try:
                            executor.exec(script, name=str(example))
                            figs = [
                                (f"ex-{example.name}-{i}.png", f)
                                for i, f in enumerate(executor.get_figs())
                            ]
                            ce_status = "execed"
                        except Exception as e:
                            failed.append(str(example))
                            if config.exec_failure == "fallback":
                                self.log.exception("%s failed %s", example, type(e))
                            else:
                                raise type(e)(f"Within {example}")
                entries_p = parse_script(
                    script,
                    ns={},
                    prev="",
                    config=config,
                )

                entries: List[Any]
                if entries_p is None:
                    print_("Issue in ", example)
                    entries = [("fail", "fail")]
                else:
                    entries = list(entries_p)

                assert isinstance(entries, list), entries

                entries = _add_classes(entries)
                assert set(len(x) for x in entries) == {3}

                tok_entries = [GenToken(*x) for x in entries]
                l: List[Any] = []  # get typechecker to shut up.
                s = Section(
                    l
                    + [Code(tok_entries, "", ce_status)]  # ignore: type
                    + [
                        Fig(
                            RefInfo.from_untrusted(
                                self.root, self.version, "assets", name
                            )
                        )  # ignore: type
                        for name, _ in figs
                    ],  # ignore: type
                    None,
                )
                s = processed_example_data(s)
                dv = DVR(
                    example.name,
                    frozenset(),
                    local_refs=frozenset(),
                    aliases={},
                    version=self.version,
                    config=self.config.directives,
                )
                s2 = dv.visit(s)

                acc.append(
                    (
                        {example.name: s2},
                        figs,
                    )
                )
        assert len(failed) == 0, failed
        return acc

    def _get_collector(self) -> DFSCollector:
        """
        Construct a depth first search collector that will try to find all
        the objects it can.

        We give it the root module, and a few submodules as seed.
        """
        assert "." not in self.root
        n0 = __import__(self.root)
        submodules = []

        subs = self.config.submodules
        extra_from_conf = [self.root + "." + s for s in subs]
        for name in extra_from_conf:
            _, *r = name.split(".")
            nx = __import__(name)
            for sub in r:
                nx = getattr(nx, sub)
            submodules.append(nx)

        self.log.debug(
            "Collecting API starting from [%r], and %s",
            n0.__name__,
            [m.__name__ for m in submodules],
        )
        return DFSCollector(n0, submodules)

    def collect_examples_out(self):
        examples_folder = self.config.examples_folder
        self.log.debug("Example Folder: %s", examples_folder)
        if examples_folder is not None:
            examples_folder = Path(examples_folder).expanduser()
            examples_data = self.collect_examples(
                examples_folder,
                config=self.config,
            )
            for edoc, figs in examples_data:
                self.examples.update({k: v.to_json() for k, v in edoc.items()})
                for name, data in figs:
                    self.put_raw(name, data)

    def extract_docstring(
        self, *, qa: str, target_item: Any
    ) -> Tuple[Optional[str], List[Section], APIObjectInfo]:
        """
        Extract docstring from an object.

        Detects whether an object includes a docstring and parses the object's
        type.

        Parameters
        ----------
        qa : str
            Fully qualified name of the object we are extracting the
            documentation from
        target_item : Any
            Object we wish inspect. Can be any kind of object.

        Returns
        -------
        item_docstring : str
            The unprocessed object's docstring
        sections : list of Section
            A list of serialized sections of the docstring
        api_object : APIObjectInfo
            Describes the object's type and other relevant information

        """
        item_docstring: str = target_item.__doc__
        if item_docstring is not None:
            item_docstring = dedent_but_first(item_docstring)
        builtin_function_or_method = type(sum)

        if isinstance(target_item, ModuleType):
            api_object = APIObjectInfo(
                "module", item_docstring, None, target_item.__name__, qa
            )
        elif isinstance(
            target_item, (FunctionType, builtin_function_or_method)
        ) or callable(target_item):
            sig: Optional[ObjectSignature]
            try:
                sig = ObjectSignature(target_item)
            except (ValueError, TypeError):
                sig = None
            try:
                api_object = APIObjectInfo(
                    "function", item_docstring, sig, target_item.__name__, qa
                )
            except Exception as e:
                e.add_note(f"For object {qa!r}")
                raise
        elif isinstance(target_item, type):
            api_object = APIObjectInfo(
                "class", item_docstring, None, target_item.__name__, qa
            )
        else:
            api_object = APIObjectInfo(
                "other", item_docstring, None, target_item.__name__, qa
            )
            # print_("Other", target_item)
            # assert False, type(target_item)

        if item_docstring is None and not isinstance(target_item, ModuleType):
            return None, [], api_object
        elif item_docstring is None and isinstance(target_item, ModuleType):
            item_docstring = """This module has no documentation"""

        try:
            sections = ts.parse(item_docstring.encode(), qa)
        except (AssertionError, NotImplementedError) as e:
            self.log.error("TS could not parse %s, %s", repr(qa), e)
            raise type(e)(f"from {qa}") from e
            sections = []
        except Exception as e:
            raise type(e)(f"from {qa}")

        assert api_object is not None
        return item_docstring, sections, api_object

    def collect_package_metadata(self, root, relative_dir, meta):
        """
        Try to gather generic metadata about the current package we are going to
        build the documentation for.
        """
        self.root = root
        if self.config.logo:
            logo_path = relative_dir / self.config.logo
            self.put_raw(logo_path.name, logo_path.read_bytes())
            logo = logo_path.name
        else:
            logo = None
        module = __import__(root)
        # TODO: xarray does not have __version__ anymore, find another logic
        self.version = getattr(module, "__version__", "0.0.0")
        assert parse(self.version)

        try:
            meta["tag"] = meta["tag"].format(version=self.version)
        except KeyError:
            meta["tag"] = self.version

        self._meta.update({"logo": logo, "module": root, "version": self.version})
        self._meta.update(meta)

    def collect_api_docs(self, root: str, limit_to: List[str]) -> None:
        """
        Crawl one module and stores resulting DocBundle in json files.

        Parameters
        ----------
        root : str
            Module name to generate DocBundle for.
        limit_to : list of string
            For partial documentation building and testing purposes
            we may want to generate documentation for only a single item.
            If this list is non-empty we will collect documentation
            just for these items.

        See Also
        --------
        prepare_doc_for_one_object

        """

        collector: DFSCollector = self._get_collector()
        collected: Dict[str, Any] = collector.items()

        # collect all items we want to document.
        excluded = sorted(self.config.exclude)
        if excluded:
            self.log.info(
                "The following items will be excluded by the configurations:\n %s",
                json.dumps(excluded, indent=2, sort_keys=True),
            )
        else:
            self.log.info("No items excluded by the configuration")
        missing = list(set(excluded) - set(collected.keys()))
        if missing:
            self.log.warning(
                "The following items have been excluded but were not found:\n %s",
                json.dumps(sorted(missing), indent=2, sort_keys=True),
            )

        collected = {k: v for k, v in collected.items() if k not in excluded}

        if limit_to:
            non_existinsing = [k for k in limit_to if k not in collected]
            if non_existinsing:
                self.log.warning(
                    "You asked to build docs only for following items,"
                    " but they don't exist:\n %s, existing items are %s",
                    non_existinsing,
                    collected.keys(),
                )
            collected = {k: v for k, v in collected.items() if k in limit_to}
            self.log.info("DEV: regenerating docs only for")
            for k, v in collected.items():
                self.log.info(f"    {k}:{v}")

        aliases: Dict[FullQual, Cannonical]
        aliases, not_found = collector.compute_aliases()
        rev_aliases: Dict[Cannonical, FullQual] = {v: k for k, v in aliases.items()}

        known_refs = frozenset(
            {
                RefInfo.from_untrusted(root, self.version, "module", qa)
                for qa in collected.keys()
            }
        )

        error_collector = ErrorCollector(self.config, self.log)
        # with self.progress() as p2:
        # just nice display of progression.
        # taskp = p2.add_task(description="parsing", total=len(collected))

        failure_collection: Dict[str, List[str]] = defaultdict(lambda: [])
        api_object: APIObjectInfo
        for qa, target_item in collected.items():
            self.log.debug("treating %r", qa)

            with error_collector(qa=qa) as ecollector:
                item_docstring, arbitrary, api_object = self.extract_docstring(
                    qa=qa,
                    target_item=target_item,
                )
                self.log.debug("APIOBJECT %r", api_object)
            if ecollector.errored:
                if ecollector._unexpected_errors.keys():
                    self.log.warning(
                        "error with %s %s",
                        qa,
                        list(ecollector._unexpected_errors.keys()),
                    )
                else:
                    self.log.info(
                        "only expected error with %s, %s",
                        qa,
                        list(ecollector._expected_errors.keys()),
                    )
                continue

            try:
                if item_docstring is None:
                    ndoc = NumpyDocString(dedent_but_first("No Docstrings"))
                else:
                    ndoc = NumpyDocString(dedent_but_first(item_docstring))
                    # note currently in ndoc we use:
                    # _parsed_data
                    # direct access to  ["See Also"], and [""]
                    # and :
                    # ndoc.ordered_sections
            except Exception as e:
                if not isinstance(target_item, ModuleType):
                    self.log.exception(
                        "Unexpected error parsing %s – %s",
                        qa,
                        target_item.__name__,
                    )
                    failure_collection["NumpydocError-" + str(type(e))].append(qa)
                if isinstance(target_item, ModuleType):
                    # TODO: ndoc-placeholder : remove placeholder here
                    ndoc = NumpyDocString(f"To remove in the future –– {qa}")
                else:
                    continue
            if not isinstance(target_item, ModuleType):
                arbitrary = []
            ex = self.config.exec
            if self.config.exec and any(
                qa.startswith(pat) for pat in self.config.execute_exclude_patterns
            ):
                ex = False

            # TODO: ndoc-placeholder : make sure ndoc placeholder handled here.
            with error_collector(qa=qa) as c:
                doc_blob, figs = self.prepare_doc_for_one_object(
                    target_item,
                    ndoc,
                    qa=qa,
                    config=self.config.replace(exec=ex),
                    aliases=collector.aliases[qa],
                    api_object=api_object,
                )
            del api_object
            if c.errored:
                continue
            _local_refs: List[str] = []

            sections_ = [
                "Parameters",
                "Returns",
                "Raises",
                "Yields",
                "Attributes",
                "Other Parameters",
                "Warns",
                ##"Warnings",
                "Methods",
                # "Summary",
                "Receives",
            ]
            for s in sections_:
                for child in doc_blob.content.get(s, []):
                    if isinstance(child, Parameters):
                        for param in child.children:
                            new_ref = [u.strip() for u in param[0].split(",") if u]
                            if new_ref:
                                _local_refs = _local_refs + new_ref

            # def flat(l) -> List[str]:
            #    return [y for x in l for y in x]
            for lr1 in _local_refs:
                assert isinstance(lr1, str)
            # lr: FrozenSet[str] = frozenset(flat(_local_refs))
            lr: FrozenSet[str] = frozenset(_local_refs)
            dv = DVR(
                qa,
                known_refs,
                local_refs=lr,
                aliases={},
                version=self.version,
                config=self.config.directives,
            )
            doc_blob.arbitrary = [dv.visit(s) for s in arbitrary]
            doc_blob.example_section_data = dv.visit(doc_blob.example_section_data)
            doc_blob._content = {k: dv.visit(v) for (k, v) in doc_blob._content.items()}

            for section in ["Extended Summary", "Summary", "Notes"] + sections_:
                if section in doc_blob.content:
                    doc_blob.content[section] = dv.visit(doc_blob.content[section])

            for sa in doc_blob.see_also:
                from .tree import resolve_

                r = resolve_(
                    qa,
                    known_refs,
                    frozenset(),
                    sa.name.value,
                    rev_aliases=rev_aliases,
                )
                assert isinstance(r, RefInfo)
                if r.kind == "module":
                    sa.name.reference = r
                else:
                    imp = DVR._import_solver(sa.name.value)
                    if imp:
                        self.log.debug(
                            "TODO: see also resolve for %s in %s, %s",
                            sa.name.value,
                            qa,
                            imp,
                        )

            # end processing
            assert not isinstance(doc_blob._content, str), doc_blob._content
            try:
                doc_blob.validate()
            except Exception as e:
                e.add_note(f"Error in {qa}")
                raise
            self.log.debug(doc_blob.signature)
            self.put(qa, doc_blob)
            if figs:
                self.log.debug("Found %s figures", len(figs))
            for name, data in figs:
                self.put_raw(name, data)
        if error_collector._unexpected_errors:
            self.log.info(
                "ERRORS:"
                + tomli_w.dumps(error_collector._unexpected_errors).replace(
                    ",", ",    \n"
                )
            )
        if error_collector._expected_unseen:
            inverted = defaultdict(lambda: [])
            for qa, errs in error_collector._expected_unseen.items():
                for err in errs:
                    inverted[err].append(qa)
            self.log.info("UNSEEN ERRORS:" + tomli_w.dumps(inverted))
        if failure_collection:
            self.log.info(
                "The following parsing failed \n%s",
                json.dumps(failure_collection, indent=2, sort_keys=True),
            )
        self._meta.update(
            {
                "aliases": aliases,
            }
        )


def is_private(path):
    """
    Determine if a import path, or fully qualified is private.
    that usually implies that (one of) the path part starts with a single underscore.
    """
    for p in path.split("."):
        if p.startswith("_") and not p.startswith("__"):
            return True
    return False


def find_cannonical(qa: str, aliases: List[str]):
    """
    Given the fully qualified name and a lit of aliases, try to find the canonical one.

    The canonical name is usually:
        - short (less depth in number of modules)
        - does not contain special chars like <, > for locals
        - none of the part start with _.
        - if there are many names that have the same depth and are shorted than the qa, we bail.

    We might want to be careful with dunders.

    If we can't find a canonical, there are many, or are identical to the fqa, return None.
    """

    def _level(c):
        return c.count(".") + c.count(":")

    qa_level = _level(qa)
    min_alias_level = min(_level(a) for a in set(aliases))
    if min_alias_level < qa_level:
        shorter_candidates = [c for c in aliases if _level(c) <= min_alias_level]
    else:
        shorter_candidates = [c for c in aliases if _level(c) <= qa_level]
    if (
        len(shorter_candidates) == 1
        and not is_private(shorter_candidates[0])
        and shorter_candidates[0] != qa
    ):
        return shorter_candidates[0]
    return None<|MERGE_RESOLUTION|>--- conflicted
+++ resolved
@@ -421,11 +421,8 @@
     expected_errors: Dict[str, List[str]] = dataclasses.field(default_factory=dict)
     early_error: bool = True
     fail_unseen_error: bool = False
-<<<<<<< HEAD
     execute_doctests: bool = True
-=======
     directives: Dict[str, str] = dataclasses.field(default_factory=lambda: {})
->>>>>>> ccc963a3
 
     def replace(self, **kwargs):
         return dataclasses.replace(self, **kwargs)
