--- conflicted
+++ resolved
@@ -17,9 +17,7 @@
     "distributed.shuffle._comms:CommShardsBuffer",
 ] #docs_path = "~/dev/dask/docs/source"
 exec_failure = 'fallback'
-<<<<<<< HEAD
 execute_doctests = false
-=======
 
 [global.expected_errors]
 NumpydocParseError = [
@@ -27,5 +25,4 @@
    "distributed.utils:offload",
    "distributed.metrics:ContextMeter",
    "distributed.utils:run_in_executor_with_context",
-]
->>>>>>> 63a5ea83
+]